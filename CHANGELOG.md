# Changelog

All notable changes for the packages in the airo-mono repo are documented here.

The format is based on [Keep a Changelog](https://keepachangelog.com/en/1.0.0/).
This project uses a [CalVer](https://calver.org/) versioning scheme with monthly releases, see [here](versioning.md)

## Unreleased

### Breaking changes
 - internal dependencies are now listed as regular dependencies in the `setup.py` file to overcome issues and make the installation process less complicated. This implies you need to install packages according to their dependencies and can no longer use the `external` tag as in `pip install airo-typing[external]`.
 see [issue #91](https://github.com/airo-ugent/airo-mono/issues/91) and
 [PR](https://github.com/airo-ugent/airo-mono/pull/108) for more details.
 - `PointCloud` dataclass replaces the `ColoredPointCloudType` to support point cloud attritubes


### Added
- `PointCloud` dataclass as the main data structure for point clouds in airo-mono
- Notebooks to get started with point clouds, checking performance and logging to rerun
- Functions to crop point clouds and filter points with a mask (e.g. low-confidence points))
- Functions to convert from our numpy-based dataclass to and from open3d point clouds
- `BoundingBox3DType`



### Changed
- dropped support for python 3.8 and added 3.11 to the testing matrix [#103](https://github.com/airo-ugent/airo-mono/issues/103)

### Fixed
- Fixed bug in `get_colored_point_cloud()` that removed some points see issue #25.
<<<<<<< HEAD
- Fixed bug requiring unplug-and-plug of USB cable for Realsense: see issue #109.
=======
- Removed camera imports in `airo_camera_toolkit.cameras`: see issue #110.
- Added `__init__.py` to `realsense` and `utils` in `airo_camera_toolkit.cameras`, fixing installs with pip and issue #113.
>>>>>>> 9e4e8801

### Removed
- `ColoredPointCloudType`

## 2024.1.0

### Breaking changes

### Added
- Calendar-based versioning scheme and introduction of accompanying changelog.

### Changed

### Fixed

### Removed
<|MERGE_RESOLUTION|>--- conflicted
+++ resolved
@@ -28,12 +28,9 @@
 
 ### Fixed
 - Fixed bug in `get_colored_point_cloud()` that removed some points see issue #25.
-<<<<<<< HEAD
 - Fixed bug requiring unplug-and-plug of USB cable for Realsense: see issue #109.
-=======
 - Removed camera imports in `airo_camera_toolkit.cameras`: see issue #110.
 - Added `__init__.py` to `realsense` and `utils` in `airo_camera_toolkit.cameras`, fixing installs with pip and issue #113.
->>>>>>> 9e4e8801
 
 ### Removed
 - `ColoredPointCloudType`
