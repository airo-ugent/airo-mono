--- conflicted
+++ resolved
@@ -8,17 +8,15 @@
 ## Unreleased
 
 ### Breaking changes
+- Update airo-tulip to version 0.4.0, which returns odometry to the standard drive encoder based method.
 
 ### Added
+- Add documentation on how to include custom sensors for odometry.
 
 ### Changed
-<<<<<<< HEAD
-- Update airo-tulip to version 0.4.0, which returns odometry to the standard drive encoder based method.
-- Add documentation on how to include custom sensors for odometry.
-- The `KELORobile` `move_platform_to_pose` method now calls the correct `get_odometry` method, allowing custom odometry implementations.
-=======
 
 ### Fixed
+- The `KELORobile` `move_platform_to_pose` method now calls the correct `get_odometry` method, allowing custom odometry implementations.
 
 ### Removed
 
@@ -31,7 +29,6 @@
 ### Changed
 - Update airo-tulip to version 0.3.0 for better orientation estimation.
 - Use [`airo-ipc`](https://github.com/airo-ugent/airo-ipc) for multiprocessing in `airo-camera-toolkit`.
->>>>>>> 6e98116c
 
 ### Fixed
 - Fixed a bug when the KELO Robile platform was moving around multiples of 360 degrees, where the target angle would switch.
