--- conflicted
+++ resolved
@@ -14,11 +14,8 @@
 ### Changed
 
 ### Fixed
-<<<<<<< HEAD
 - Fixed timestamp in `MultiprocessRGBPublisher` and `MultiprocessRGBDPublisher` to represent the time when frames are captured from the camera, rather than when the message is created. This allows accurate latency measurement between image acquisition and processing.
-=======
 - Fixed `extract_depth_from_depthmap_heuristic` function crashing when extracting depth values for points near image edges. The mask window now correctly clips to image boundaries and pads with NaN values when needed [#163](https://github.com/airo-ugent/airo-mono/issues/163).
->>>>>>> c258dcc2
 
 ### Removed
 
@@ -160,4 +157,4 @@
 
 ### Fixed
 
-### Removed
+### Removed