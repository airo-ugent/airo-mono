from abc import ABC, abstractmethod

from airo_typing import HomogeneousMatrixType, WrenchType


class ForceTorqueSensor(ABC):
    """Interface for a Force-Torque (FT) sensor, this can be an internal FT sensor (such as with the UR e-series) or an external sensor."""

    @abstractmethod
    def get_wrench(self) -> WrenchType:
        """Returns the wrench on the TCP frame.
        Any expressed-in frame conversions should be done internally.

        Check if gravity-compensation is applied and to what elements of the total payload, as no convention is enforced in the interface.

        """

    @property
<<<<<<< HEAD
    def sensor_pose_in_tcp_frame(self):
=======
    def wrench_in_tcp_pose(self) -> HomogeneousMatrixType:
>>>>>>> 617c7764
        """Returns the (fixed) transform between the FT sensor frame and the TCP frame
        which can be used to express the wrench in other frames or to apply gravity compensation.
        Raises:
            NotImplementedError: This function does not need to be implemented, as you sometimes don't know (nor need) this transform.
        """
        raise NotImplementedError<|MERGE_RESOLUTION|>--- conflicted
+++ resolved
@@ -16,11 +16,7 @@
         """
 
     @property
-<<<<<<< HEAD
-    def sensor_pose_in_tcp_frame(self):
-=======
-    def wrench_in_tcp_pose(self) -> HomogeneousMatrixType:
->>>>>>> 617c7764
+    def sensor_pose_in_tcp_frame(self) -> HomogeneousMatrixType:
         """Returns the (fixed) transform between the FT sensor frame and the TCP frame
         which can be used to express the wrench in other frames or to apply gravity compensation.
         Raises:
