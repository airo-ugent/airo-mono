--- conflicted
+++ resolved
@@ -13,15 +13,9 @@
         "numpy<2.0",
         "ur-rtde>=1.5.7",  # cf https://github.com/airo-ugent/airo-mono/issues/52
         "click",
-<<<<<<< HEAD
-        "airo-typing==2025.4.0",
-        "airo-spatial-algebra==2025.4.0",
-        "airo-tulip>=0.4.0",
-=======
         "airo-typing>=2025.7.0",
         "airo-spatial-algebra>=2025.7.0",
-        "airo-tulip>=0.3.1",
->>>>>>> 6e98116c
+        "airo-tulip>=0.4.0",
     ],
     packages=setuptools.find_packages(),
     package_data={"airo_robots": ["py.typed"]},
