"""CLI interface for this package"""

import json
import os
from typing import List, Optional

import click
from airo_dataset_tools.coco_tools.coco_instances_to_yolo import create_yolo_dataset_from_coco_instances_dataset
from airo_dataset_tools.coco_tools.fiftyone_viewer import view_coco_dataset
from airo_dataset_tools.coco_tools.split_dataset import split_and_save_coco_dataset
from airo_dataset_tools.coco_tools.transform_dataset import resize_coco_keypoints_dataset
from airo_dataset_tools.cvat_labeling.convert_cvat_to_coco import cvat_image_to_coco


@click.group()
def cli() -> None:
    """CLI entrypoint for airo-dataset-tools"""


@cli.command(name="fiftyone-coco-viewer")  # no help, takes the docstring of the function.
@click.argument("annotations-json-path", type=click.Path(exists=True))
@click.option(
    "--dataset-dir",
    required=False,
    type=click.Path(exists=True),
    help="optional directory relative to which the image paths in the coco dataset are specified",
)
@click.option(
    "--label-types",
    "-l",
    multiple=True,
    type=click.Choice(["detections", "segmentations", "keypoints"]),
    help="add an argument for each label type you want to load (default: all)",
)
def view_coco_dataset_cli(
    annotations_json_path: str, dataset_dir: str, label_types: Optional[List[str]] = None
) -> None:
    """Explore COCO dataset with FiftyOne"""
    view_coco_dataset(annotations_json_path, dataset_dir, label_types)


@cli.command(name="convert-cvat-to-coco-keypoints")
@click.argument("cvat_xml_file", type=str, required=True)
@click.argument("coco_categories_json_file", type=str, required=True)
@click.option("--add_bbox", is_flag=True, default=False, help="include bounding box in coco annotations")
@click.option("--add_segmentation", is_flag=True, default=False, help="include segmentation in coco annotations")
def convert_cvat_to_coco_cli(
    cvat_xml_file: str, coco_categories_json_file: str, add_bbox: bool, add_segmentation: bool
) -> None:
    """Convert CVAT XML to COCO keypoints json according to specified coco categories"""
    coco = cvat_image_to_coco(
        cvat_xml_file, coco_categories_json_file, add_bbox=add_bbox, add_segmentation=add_segmentation
    )
    path = os.path.dirname(cvat_xml_file)
    filename = os.path.basename(cvat_xml_file)
    path = os.path.join(path, filename.split(".")[0] + ".json")
    with open(path, "w") as file:
        json.dump(coco, file)


@cli.command(name="resize-coco-keypoints-dataset")
@click.argument("annotations-json-path", type=click.Path(exists=True))
@click.option("--width", type=int, required=True)
@click.option("--height", type=int, required=True)
def resize_coco_keypoints_dataset_cli(annotations_json_path: str, width: int, height: int) -> None:
    """Resize a COCO dataset. Will create a new directory with the resized dataset on the same level as the original dataset.
    Dataset is assumed to be
    /dir
        annotations.json # contains relative paths w.r.t. /dir
        ...
    """
<<<<<<< HEAD
    coco_dataset_dir = os.path.dirname(annotations_json_path)
    annotations_file_name = os.path.basename(annotations_json_path)
    dataset_parent_dir = os.path.dirname(coco_dataset_dir)
    transformed_dataset_dir = os.path.join(
        dataset_parent_dir, f"{annotations_file_name.split('.')[0]}_resized_{width}x{height}"
    )
    os.makedirs(transformed_dataset_dir, exist_ok=True)

    transforms = [A.Resize(height, width)]
    coco_json = json.load(open(annotations_json_path, "r"))
    coco_dataset = CocoKeypointsDataset(**coco_json)
    transformed_dataset = apply_transform_to_coco_dataset(
        transforms, coco_dataset, coco_dataset_dir, transformed_dataset_dir
    )

    transformed_dataset_dict = transformed_dataset.model_dump(exclude_none=True)
    with open(os.path.join(transformed_dataset_dir, annotations_file_name), "w") as f:
        json.dump(transformed_dataset_dict, f)
=======
    resize_coco_keypoints_dataset(annotations_json_path, width, height)
>>>>>>> 77946337


@cli.command(name="coco-instances-to-yolo")
@click.option("--coco_json", type=str)
@click.option("--target_dir", type=str)
@click.option("--use_segmentation", is_flag=True)
def coco_intances_to_yolo(coco_json: str, target_dir: str, use_segmentation: bool) -> None:
    """Create a YOLO detections/segmentations dataset from a coco instances dataset"""
    print(f"converting coco instances dataset {coco_json} to yolo dataset {target_dir}")
    create_yolo_dataset_from_coco_instances_dataset(coco_json, target_dir, use_segmentation=use_segmentation)


@cli.command(name="split-coco-dataset")
@click.argument("json-path", type=click.Path(exists=True))
@click.option("--split-ratios", type=float, multiple=True, required=True)
@click.option("--shuffle-before-splitting", is_flag=True, default=True)
def split_coco_dataset_cli(json_path: str, split_ratios: List[float], shuffle_before_splitting: bool) -> None:
    """Split a COCO dataset into subsets according to the specified relative ratios and save them to disk.
    Images are split with their corresponding annotations. No guarantees on class balance or annotation ratios.

    If two ratios are specified, the dataset will be split into two subsets. these will be called train/val by default.
    If three ratios are specified, the dataset will be split into three subsets. these will be called train/val/test by default.
    """
    split_and_save_coco_dataset(json_path, split_ratios, shuffle_before_splitting=shuffle_before_splitting)


if __name__ == "__main__":
    cli()<|MERGE_RESOLUTION|>--- conflicted
+++ resolved
@@ -69,28 +69,7 @@
         annotations.json # contains relative paths w.r.t. /dir
         ...
     """
-<<<<<<< HEAD
-    coco_dataset_dir = os.path.dirname(annotations_json_path)
-    annotations_file_name = os.path.basename(annotations_json_path)
-    dataset_parent_dir = os.path.dirname(coco_dataset_dir)
-    transformed_dataset_dir = os.path.join(
-        dataset_parent_dir, f"{annotations_file_name.split('.')[0]}_resized_{width}x{height}"
-    )
-    os.makedirs(transformed_dataset_dir, exist_ok=True)
-
-    transforms = [A.Resize(height, width)]
-    coco_json = json.load(open(annotations_json_path, "r"))
-    coco_dataset = CocoKeypointsDataset(**coco_json)
-    transformed_dataset = apply_transform_to_coco_dataset(
-        transforms, coco_dataset, coco_dataset_dir, transformed_dataset_dir
-    )
-
-    transformed_dataset_dict = transformed_dataset.model_dump(exclude_none=True)
-    with open(os.path.join(transformed_dataset_dir, annotations_file_name), "w") as f:
-        json.dump(transformed_dataset_dict, f)
-=======
     resize_coco_keypoints_dataset(annotations_json_path, width, height)
->>>>>>> 77946337
 
 
 @cli.command(name="coco-instances-to-yolo")
