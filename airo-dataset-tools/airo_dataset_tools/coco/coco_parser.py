"""Custom parser for COCO dataset JSON files.

The main reference for this parser can be found here:
https://cocodataset.org/#format-data

Dataset loading example:

with open("path/to/annotations.json","r") as file:
    data = json.load(file) # dict
    parsed_data = CocoKeypoints(**data)

When there are no keypoints, you may use CocoInstances instead of CocoKeypoints.


Dataset creation example:

coco_image = CocoImage(
    id=1,
    width=100,
    height=100,
    file_name="path/to/image.jpg",
)
images = [coco_image]

# make more images, catergories and annotations here

coco_keypoints = CocoKeypoints(categories=categories, images=images, annotations=annotations)
with open("annotations.json", "w") as file:
    json.dump(coco_keypoints.dict(exclude_none=True), file, indent=4)

"""

<<<<<<< HEAD
from typing import Dict, Optional, Union
=======
from typing import Optional, Sequence, Union
>>>>>>> 33e153bc

from pydantic import BaseModel, root_validator, validator

# Used by CocoInfo and CocoImage
Datetime = str  # COCO uses both YYYY-MM-DD and YYYY-MM-DD HH:MM:SS for datetime
Url = str

# Used by CocoImage and CocoLicenses
LicenseID = int

# Used by CocoCategory and CocoInstanceAnnotation
CategoryID = int

# Used by CocoImage and CocoInstanceAnnotation
ImageID = int

# Used by CocoInstanceAnnotation
RLEDict = Dict[str, list]  # Dict[int,int]  # run length encoding (of a pixel-mask), with keys "counts" and "size"
# where count contains the actual run length encoding (of a pixel-mask) [x1,l1,x2,l2,...]
Polygon = list[float]  # list of vertices [x1, y1, x2, y2, ...]
Segmentation = Union[RLEDict, list[Polygon]]

# Used by the Annotations
Keypoints = list[float]  # list of keypoints [x1, y1, v1, x2, y2, v2, ...]
IsCrowd = int  # 0 or 1


class CocoInfo(BaseModel):
    year: int
    version: str
    description: str
    contributor: str
    url: Url
    date_created: Datetime


class CocoImage(BaseModel):
    id: ImageID
    width: int
    height: int
    file_name: str  # relative path to image
    license: Optional[LicenseID]
    flicker_url: Optional[Url]
    coco_url: Optional[Url]
    date_captured: Optional[Datetime]


class CocoCategory(BaseModel):
    supercategory: str  # should be set to "name" for root category
    id: CategoryID
    name: str


class CocoKeypointCategory(CocoCategory):
    keypoints: list[str]
    skeleton: Optional[list[list[int]]]


class CocoInstanceAnnotation(BaseModel):
    id: int  # unique id for the annotation
    image_id: ImageID
    category_id: CategoryID
    segmentation: Segmentation
    area: float
    bbox: tuple[int, int, int, int]
    iscrowd: IsCrowd

    @validator("iscrowd")
    def iscrowd_must_be_binary(cls, v: IsCrowd) -> IsCrowd:
        assert v in [0, 1]
        return v


class CocoKeypointAnnotation(CocoInstanceAnnotation):
    keypoints: Keypoints
    num_keypoints: Optional[int]

    @validator("keypoints")
    def keypoints_must_be_multiple_of_three(cls, v: Keypoints) -> Keypoints:
        if len(v) % 3 != 0:
            raise ValueError("keypoints list length must be a multiple of 3")
        return v


class CocoLicense(BaseModel):
    id: LicenseID
    name: str
    url: Url


class CocoInstances(BaseModel):
    info: Optional[CocoInfo]
    licenses: Optional[list[CocoLicense]]
    categories: list[CocoCategory]
    images: list[CocoImage]
    annotations: Sequence[CocoInstanceAnnotation]

    @root_validator
    def annotations_catergory_id_exist_in_categories(cls, values: dict) -> dict:
        category_ids = set([category.id for category in values["categories"]])
        for annotation in values["annotations"]:
            assert annotation.category_id in category_ids
        return values


class CocoKeypoints(CocoInstances):
    # Override the type of annotations.
    # annotations must be Sequence vs. list to allow this, see:
    # https://mypy.readthedocs.io/en/stable/common_issues.html#variance
    annotations: Sequence[CocoKeypointAnnotation]<|MERGE_RESOLUTION|>--- conflicted
+++ resolved
@@ -30,11 +30,7 @@
 
 """
 
-<<<<<<< HEAD
-from typing import Dict, Optional, Union
-=======
-from typing import Optional, Sequence, Union
->>>>>>> 33e153bc
+from typing import Dict, List, Optional, Sequence, Union
 
 from pydantic import BaseModel, root_validator, validator
 
@@ -130,7 +126,7 @@
     licenses: Optional[list[CocoLicense]]
     categories: list[CocoCategory]
     images: list[CocoImage]
-    annotations: Sequence[CocoInstanceAnnotation]
+    annotations: List[CocoInstanceAnnotation]
 
     @root_validator
     def annotations_catergory_id_exist_in_categories(cls, values: dict) -> dict:
