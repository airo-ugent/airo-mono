import pathlib

import setuptools

root_folder = pathlib.Path(__file__).parents[1]
setuptools.setup(
    name="airo_camera_toolkit",
    version="0.0.1",
    description="Interfaces and common functionality to work with RGB(D) cameras for robotic manipulation at the Ghent University AI and Robotics Lab",
    author="Thomas Lips",
    author_email="thomas.lips@ugent.be",
    install_requires=[
        "numpy",
<<<<<<< HEAD
=======
        "opencv-contrib-python==4.7.0.72",  # opencv has a tendency to make breaking changes
>>>>>>> 0bb8af50
        "matplotlib",
        "rerun-sdk",
        "click==8.1.3",  # 8.1.4 breaks mypy
        "loguru",
<<<<<<< HEAD
        "pyrealsense2",
        "opencv-contrib-python==4.7.0.72",  # opencv has a tendency to make breaking changes
=======
>>>>>>> 0bb8af50
    ],
    extras_require={
        "external": [
            f"airo_typing @ file://localhost/{root_folder}/airo-typing",
            f"airo_spatial_algebra @ file://localhost/{root_folder}/airo-spatial-algebra",
            f"airo_robots @ file://localhost/{root_folder}/airo-robots",
            f"airo_dataset_tools @ file://localhost/{root_folder}/airo-dataset-tools",
        ]
    },
    packages=setuptools.find_packages(),
    package_data={"airo_camera_toolkit": ["py.typed"]},
)<|MERGE_RESOLUTION|>--- conflicted
+++ resolved
@@ -11,19 +11,11 @@
     author_email="thomas.lips@ugent.be",
     install_requires=[
         "numpy",
-<<<<<<< HEAD
-=======
         "opencv-contrib-python==4.7.0.72",  # opencv has a tendency to make breaking changes
->>>>>>> 0bb8af50
         "matplotlib",
         "rerun-sdk",
         "click==8.1.3",  # 8.1.4 breaks mypy
         "loguru",
-<<<<<<< HEAD
-        "pyrealsense2",
-        "opencv-contrib-python==4.7.0.72",  # opencv has a tendency to make breaking changes
-=======
->>>>>>> 0bb8af50
     ],
     extras_require={
         "external": [
