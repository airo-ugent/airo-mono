import pathlib

import setuptools

root_folder = pathlib.Path(__file__).parents[1]
setuptools.setup(
    name="airo_camera_toolkit",
    version="0.0.1",
    description="Interfaces and common functionality to work with RGB(D) cameras for robotic manipulation at the Ghent University AI and Robotics Lab",
    author="Thomas Lips",
    author_email="thomas.lips@ugent.be",
    install_requires=[
        "numpy",
        "opencv-contrib-python==4.8.1.78",  # We need opencv contrib for the aruco marker detection, but when some packages install (a different version of) opencv-python-headless, this breaks the contrib version. So we install both here to make sure they are the same version.
        "opencv-python-headless==4.8.1.78",  # Lock to match contrib version.
        "matplotlib",
        "rerun-sdk>=0.11.0",
<<<<<<< HEAD
        "open3d",
        "click==8.1.3",  # 8.1.4 breaks mypy
=======
        "click",
>>>>>>> 7b3ebb09
        "loguru",
    ],
    extras_require={
        "external": [
            f"airo_typing @ file://localhost/{root_folder}/airo-typing",
            f"airo_spatial_algebra @ file://localhost/{root_folder}/airo-spatial-algebra",
            f"airo_robots @ file://localhost/{root_folder}/airo-robots",
            f"airo_dataset_tools @ file://localhost/{root_folder}/airo-dataset-tools",
        ]
    },
    packages=setuptools.find_packages(),
    entry_points={
        "console_scripts": [
            "airo-camera-toolkit = airo_camera_toolkit.cli:cli",
        ],
    },
    package_data={"airo_camera_toolkit": ["py.typed"]},
)<|MERGE_RESOLUTION|>--- conflicted
+++ resolved
@@ -15,12 +15,8 @@
         "opencv-python-headless==4.8.1.78",  # Lock to match contrib version.
         "matplotlib",
         "rerun-sdk>=0.11.0",
-<<<<<<< HEAD
+        "click",
         "open3d",
-        "click==8.1.3",  # 8.1.4 breaks mypy
-=======
-        "click",
->>>>>>> 7b3ebb09
         "loguru",
     ],
     extras_require={
