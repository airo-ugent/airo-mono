from __future__ import annotations

from typing import Any, List, Optional

try:
    import pyzed.sl as sl
except ImportError:
    raise ImportError(
        "You should install the ZED SDK and pip install the python bindings in your environment first, see the installation README."
    )

import numpy as np
from airo_camera_toolkit.cameras.test_hw import manual_test_stereo_rgbd_camera
from airo_camera_toolkit.interfaces import StereoRGBDCamera
from airo_camera_toolkit.utils import ImageConverter
from airo_typing import (
    CameraIntrinsicsMatrixType,
    ColoredPointCloudType,
    HomogeneousMatrixType,
    NumpyDepthMapType,
    NumpyFloatImageType,
    NumpyIntImageType,
    OpenCVIntImageType,
)


class Zed2i(StereoRGBDCamera):
    """
    Wrapper around the ZED2i SDK
    https://www.stereolabs.com/zed-2i/

    It is important to note that the ZED cameras are factory calibrated and hence provide undistorted images
    and corresponding intrinsics matrices.

    Also note that all depth values are relative to the left camera.
    """

    # for more info on the different depth modes, see:
    # https://www.stereolabs.com/docs/api/group__Depth__group.html#ga391147e2eab8e101a7ff3a06cbed22da
    # keep in mind though that the depth map is calculated during the `grab`operation, so the depth mode also influences the
    # fps of the rgb images, which is why the default depth mode is None

    NEURAL_DEPTH_MODE = sl.DEPTH_MODE.NEURAL

    # no depth mode, higher troughput of the RGB images as the GPU has to do less work
    # can also turn depth off in the runtime params, which is recommended as it allows for switching at runtime.
    NONE_DEPTH_MODE = sl.DEPTH_MODE.NONE
    PERFORMANCE_DEPTH_MODE = sl.DEPTH_MODE.QUALITY
    QUALITY_DEPTH_MODE = sl.DEPTH_MODE.QUALITY
    DEPTH_MODES = (NEURAL_DEPTH_MODE, NONE_DEPTH_MODE, PERFORMANCE_DEPTH_MODE, QUALITY_DEPTH_MODE)

    # for info on image resolution, pixel sizes, fov..., see:
    # https://support.stereolabs.com/hc/en-us/articles/360007395634-What-is-the-camera-focal-length-and-field-of-view-
    # make sure to check the combination of frame rates and resolution is available.
    RESOLUTION_720 = sl.RESOLUTION.HD720  # (1280x720)
    RESOLUTION_1080 = sl.RESOLUTION.HD1080  # (1920x1080)
    RESOLUTION_2K = sl.RESOLUTION.HD2K  # (2208 x 1242 )
    RESOLUTION_VGA = sl.RESOLUTION.VGA  # (672x376)
    RESOLUTIONS = (RESOLUTION_720, RESOLUTION_1080, RESOLUTION_2K, RESOLUTION_VGA)

    def __init__(  # type: ignore[no-any-unimported]
        self,
        resolution: sl.RESOLUTION = RESOLUTION_2K,
        fps: int = 15,
        depth_mode: sl.DEPTH_MODE = NONE_DEPTH_MODE,
        serial_number: Optional[int] = None,
        svo_filepath: Optional[str] = None,
    ) -> None:
        self.resolution = resolution
        self.fps = fps
        self.depth_mode = depth_mode
        self.serial_number = serial_number

        self.camera = sl.Camera()

        # TODO: create a configuration class for the camera parameters
        self.camera_params = sl.InitParameters()

        if serial_number:
            self.camera_params.set_from_serial_number(serial_number)

        if svo_filepath:
            input_type = sl.InputType()
            input_type.set_from_svo_file(svo_filepath)
            self.camera_params = sl.InitParameters(input_t=input_type, svo_real_time_mode=False)

        self.camera_params.camera_resolution = resolution
        self.camera_params.camera_fps = fps
        # https://www.stereolabs.com/docs/depth-sensing/depth-settings/
        self.camera_params.depth_mode = depth_mode
        self.camera_params.coordinate_units = sl.UNIT.METER
<<<<<<< HEAD
        self.camera_params.depth_minimum_distance = (
            0.3  # objects closerby will have artifacts so they are filtered out (querying them will give a - Infinty)
        )
        self.camera_params.depth_maximum_distance = 3.0  # filter out far away objects
=======
        # objects closerby will have artifacts so they are filtered out (querying them will give a - Infinty)
        self.camera_params.depth_minimum_distance = 0.3
        self.camera_params.depth_maximum_distance = 5.0  # filter out far away objects
>>>>>>> 32c445e5

        if self.camera.is_opened():
            # close to open with correct params
            self.camera.close()

        status = self.camera.open(self.camera_params)
        if status != sl.ERROR_CODE.SUCCESS:
            raise IndexError(f"could not open camera, error = {status}")

        # TODO: create a configuration class for the runtime parameters
        self.runtime_params = sl.RuntimeParameters()
        self.runtime_params.sensing_mode = sl.SENSING_MODE.STANDARD  # standard > fill for accuracy. See docs.
<<<<<<< HEAD
        self.runtime_params.texture_confidence_threshold = 98
        self.runtime_params.confidence_threshold = 100
        self.runtime_params.enable_depth = True

        # TODO: have a look at the runtime penalty of enabling positional tracking and the benefits for depth/pointcloud
=======
        self.runtime_params.texture_confidence_threshold = 100
        self.runtime_params.confidence_threshold = 100
        self.depth_enabled = True
>>>>>>> 32c445e5

        # Enable Positional tracking (mandatory for object detection)
        # positional_tracking_parameters = sl.PositionalTrackingParameters()
        # If the camera is static, uncomment the following line to have better performances and boxes sticked to the ground.
        # positional_tracking_parameters.set_as_static = True
        # self.camera.enable_positional_tracking(positional_tracking_parameters)

<<<<<<< HEAD
        # TODO: consider exposing the enable/disable depth function
        # so that the same camera instance can be used for getting rgb images fast
        # and later on for getting depth maps?

        self.image_matrix = sl.Mat()  # allocate memory for RGB view
        self.depth_matrix = sl.Mat()  # allocate memory for the depth map
        self.pointcloud_matrix = sl.Mat()  # allocate memory for the point cloud
=======
        # create reusable memory blocks for the measures
        # these will be allocated the first time they are used
        self.image_matrix = sl.Mat()
        self.depth_matrix = sl.Mat()
        self.pointcloud_matrix = sl.Mat()
>>>>>>> 32c445e5

    @property
    def intrinsics_matrix(self, view: str = StereoRGBDCamera.LEFT_RGB) -> CameraIntrinsicsMatrixType:

        # get the 'rectified' intrinsics matrices.
        # https://www.stereolabs.com/docs/api/python/classpyzed_1_1sl_1_1CameraParameters.html
        if view == self.LEFT_RGB:
            fx = self.camera.get_camera_information().camera_configuration.calibration_parameters.left_cam.fx
            fy = self.camera.get_camera_information().camera_configuration.calibration_parameters.left_cam.fy
            cx = self.camera.get_camera_information().camera_configuration.calibration_parameters.left_cam.cx
            cy = self.camera.get_camera_information().camera_configuration.calibration_parameters.left_cam.cy
        elif view == self.RIGHT_RGB:
            fx = self.camera.get_camera_information().camera_configuration.calibration_parameters.right_cam.fx
            fy = self.camera.get_camera_information().camera_configuration.calibration_parameters.right_cam.fy
            cx = self.camera.get_camera_information().camera_configuration.calibration_parameters.right_cam.cx
            cy = self.camera.get_camera_information().camera_configuration.calibration_parameters.right_cam.cy
        else:
            raise ValueError(f"view must be one of {self._VIEWS}")
        cam_matrix = np.zeros((3, 3))
        cam_matrix[0, 0] = fx
        cam_matrix[1, 1] = fy
        cam_matrix[2, 2] = 1
        cam_matrix[0, 2] = cx
        cam_matrix[1, 2] = cy
        return cam_matrix

    @property
    def pose_of_right_view_in_left_view(self) -> HomogeneousMatrixType:
        # get the 'rectified' pose of the right view wrt to the left view
        # should be approx a translation along the x-axis of 120mm (Zed2i camera), expressed in the unit of the coordinates, which we set to meters.
        # https://www.stereolabs.com/docs/api/python/classpyzed_1_1sl_1_1CalibrationParameters.html#a99ec1eeeb66c781c27b574fdc36881d2
        matrix = np.eye(4)
        matrix[:3, 3] = self.camera.get_camera_information().camera_configuration.calibration_parameters.T
        return matrix

    @property
    def depth_enabled(self) -> bool:
        """Runtime parameter to enable/disable the depth & pointcloud computation. This speeds up the RGB image capture."""
        return self.runtime_params.enable_depth

    @depth_enabled.setter
    def depth_enabled(self, value: bool) -> None:
        self.runtime_params.enable_depth = value

    def _grab_latest_image(self) -> None:
        """grabs (and waits for) the latest image(s) from the camera, rectifies them and computes the depth information (based on the depth mode setting)"""
        # this is a blocking call
        # https://www.stereolabs.com/docs/api/python/classpyzed_1_1sl_1_1Camera.html#a2338c15f49b5f132df373a06bd281822
        # we might want to consider running this in a seperate thread and using a queue to store the images?
        error_code = self.camera.grab(self.runtime_params)
        if error_code != sl.ERROR_CODE.SUCCESS:
            raise IndexError("Could not grab new camera frame")

    def get_depth_map(self) -> NumpyDepthMapType:
        assert self.depth_mode != self.NONE_DEPTH_MODE, "Cannot retrieve depth data if depth mode is NONE"
        assert self.depth_enabled, "Cannot retrieve depth data if depth is disabled"
        self._grab_latest_image()
        self.camera.retrieve_measure(self.depth_matrix, sl.MEASURE.DEPTH)
        depth_map = self.depth_matrix.get_data()
        return depth_map

    def get_depth_image(self) -> NumpyIntImageType:
        assert self.depth_mode != self.NONE_DEPTH_MODE, "Cannot retrieve depth data if depth mode is NONE"
        assert self.depth_enabled, "Cannot retrieve depth data if depth is disabled"

        self._grab_latest_image()
        self.camera.retrieve_image(self.image_matrix, sl.VIEW.DEPTH)
        image = self.image_matrix.get_data()
        image = image[..., :3]  # drop alpha channel
        image = image[..., ::-1]  # BGR to RGB
        return image

    def get_rgb_image(self, view: str = StereoRGBDCamera.LEFT_RGB) -> NumpyFloatImageType:
        assert view in StereoRGBDCamera._VIEWS

        self._grab_latest_image()
        if view == StereoRGBDCamera.RIGHT_RGB:
            view = sl.VIEW.RIGHT
        else:
            view = sl.VIEW.LEFT
        self.camera.retrieve_image(self.image_matrix, view)
        image: OpenCVIntImageType = self.image_matrix.get_data()
        image = image[..., :3]  # remove alpha channel
        # convert from int to float image
        # this can take up ~ ms for larger images (can impact FPS)
        return ImageConverter.from_opencv_format(image).image_in_numpy_format

    def get_colored_point_cloud(self) -> ColoredPointCloudType:
<<<<<<< HEAD
=======
        assert self.depth_mode != self.NONE_DEPTH_MODE, "Cannot retrieve depth data if depth mode is NONE"
        assert self.depth_enabled, "Cannot retrieve depth data if depth is disabled"

>>>>>>> 32c445e5
        self._grab_latest_image()
        self.camera.retrieve_measure(self.pointcloud_matrix, sl.MEASURE.XYZRGBA)
        # shape (width, height, 4) with the 4th dim being x,y,z,(rgba packed into float)
        # can be nan,nan,nan, nan (no point in the pointcloud on this pixel)
        # or x,y,z, nan (no color information on this pixel??)
        # or x,y,z, value (color information on this pixel)

        # filter out all that have nan in any of the positions of the 3th dim
        # and reshape to (width*height, 4)
        point_cloud = self.pointcloud_matrix.get_data()
        point_cloud = point_cloud[~np.isnan(point_cloud).any(axis=2), :]

        # unpack the colors, drop alpha channel and convert to 0-1 range
        points = point_cloud[:, :3]
        colors = point_cloud[:, 3]
        rgba = np.ravel(colors).view(np.uint8).reshape(-1, 4)
        rgb = rgba[:, :3]
        rgb_float = rgb.astype(np.float32) / 255.0  # convert to 0-1 range

        colored_pointcloud = np.concatenate((points, rgb_float), axis=1)
        return colored_pointcloud

    @staticmethod
    def list_camera_serial_numbers() -> List[str]:
        """
        List all connected ZED cameras
        can be used to select a device ID or to check if cameras are connected.
        """
        device_list = sl.Camera.get_device_list()
        return device_list

    # manage resources
    # this is important if you want to reuse the camera
    # multiple times within a python script, in which case you should release the camera before creating a new object.
    # cf. https://stackoverflow.com/questions/865115/how-do-i-correctly-clean-up-a-python-object
    def __enter__(self) -> StereoRGBDCamera:
        return self

    def __exit__(self, exc_type: Any, exc_value: Any, traceback: Any) -> None:
        self.camera.close()


if __name__ == "__main__":
    """this script serves as a 'test' for the zed implementation."""

    # zed specific tests:
    # - list all serial numbers of the cameras
    serial_numbers = Zed2i.list_camera_serial_numbers()
    print(serial_numbers)
    input("each camera connected to the pc should be listed, press enter to continue")

    # test rgbd stereo camera
    with Zed2i(Zed2i.RESOLUTION_2K, fps=15, depth_mode=Zed2i.PERFORMANCE_DEPTH_MODE) as zed:
        print(zed.get_colored_point_cloud()[0])  # TODO: test the pointcloud more explicity?
        manual_test_stereo_rgbd_camera(zed)

#      # profile rgb throughput, should be at 60FPS, i.e. 0.017s
#      from airo_camera_toolkit.cameras.test_hw import profile, profile_rgb_throughput
#      zed = Zed2i(Zed2i.RESOLUTION_720, fps=60)
#      profile_rgb_throughput(zed)<|MERGE_RESOLUTION|>--- conflicted
+++ resolved
@@ -89,16 +89,9 @@
         # https://www.stereolabs.com/docs/depth-sensing/depth-settings/
         self.camera_params.depth_mode = depth_mode
         self.camera_params.coordinate_units = sl.UNIT.METER
-<<<<<<< HEAD
-        self.camera_params.depth_minimum_distance = (
-            0.3  # objects closerby will have artifacts so they are filtered out (querying them will give a - Infinty)
-        )
-        self.camera_params.depth_maximum_distance = 3.0  # filter out far away objects
-=======
         # objects closerby will have artifacts so they are filtered out (querying them will give a - Infinty)
         self.camera_params.depth_minimum_distance = 0.3
         self.camera_params.depth_maximum_distance = 5.0  # filter out far away objects
->>>>>>> 32c445e5
 
         if self.camera.is_opened():
             # close to open with correct params
@@ -111,17 +104,9 @@
         # TODO: create a configuration class for the runtime parameters
         self.runtime_params = sl.RuntimeParameters()
         self.runtime_params.sensing_mode = sl.SENSING_MODE.STANDARD  # standard > fill for accuracy. See docs.
-<<<<<<< HEAD
-        self.runtime_params.texture_confidence_threshold = 98
-        self.runtime_params.confidence_threshold = 100
-        self.runtime_params.enable_depth = True
-
-        # TODO: have a look at the runtime penalty of enabling positional tracking and the benefits for depth/pointcloud
-=======
         self.runtime_params.texture_confidence_threshold = 100
         self.runtime_params.confidence_threshold = 100
         self.depth_enabled = True
->>>>>>> 32c445e5
 
         # Enable Positional tracking (mandatory for object detection)
         # positional_tracking_parameters = sl.PositionalTrackingParameters()
@@ -129,21 +114,11 @@
         # positional_tracking_parameters.set_as_static = True
         # self.camera.enable_positional_tracking(positional_tracking_parameters)
 
-<<<<<<< HEAD
-        # TODO: consider exposing the enable/disable depth function
-        # so that the same camera instance can be used for getting rgb images fast
-        # and later on for getting depth maps?
-
-        self.image_matrix = sl.Mat()  # allocate memory for RGB view
-        self.depth_matrix = sl.Mat()  # allocate memory for the depth map
-        self.pointcloud_matrix = sl.Mat()  # allocate memory for the point cloud
-=======
         # create reusable memory blocks for the measures
         # these will be allocated the first time they are used
         self.image_matrix = sl.Mat()
         self.depth_matrix = sl.Mat()
         self.pointcloud_matrix = sl.Mat()
->>>>>>> 32c445e5
 
     @property
     def intrinsics_matrix(self, view: str = StereoRGBDCamera.LEFT_RGB) -> CameraIntrinsicsMatrixType:
@@ -232,12 +207,9 @@
         return ImageConverter.from_opencv_format(image).image_in_numpy_format
 
     def get_colored_point_cloud(self) -> ColoredPointCloudType:
-<<<<<<< HEAD
-=======
         assert self.depth_mode != self.NONE_DEPTH_MODE, "Cannot retrieve depth data if depth mode is NONE"
         assert self.depth_enabled, "Cannot retrieve depth data if depth is disabled"
 
->>>>>>> 32c445e5
         self._grab_latest_image()
         self.camera.retrieve_measure(self.pointcloud_matrix, sl.MEASURE.XYZRGBA)
         # shape (width, height, 4) with the 4th dim being x,y,z,(rgba packed into float)
