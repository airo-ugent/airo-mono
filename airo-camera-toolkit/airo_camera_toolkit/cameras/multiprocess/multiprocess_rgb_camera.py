--- conflicted
+++ resolved
@@ -36,13 +36,6 @@
     try:
         shm = shared_memory.SharedMemory(create=True, size=array.nbytes, name=name)
     except FileExistsError:
-<<<<<<< HEAD
-        logger.warning(f"Shared memory block with name {name} already exists, reusing it.")
-        # If we close() and unlink() here, receivers that are already accessing it freeze.
-        # So we try to reuse the existing shared memory block.
-        # However, if it is too small, the array creation will throw an error.
-        shm = shared_memory.SharedMemory(create=False, size=array.nbytes, name=name)
-=======
         logger.warning(f"Shared memory file {name} exists. Will unlink and re-create it.")
 
         shm_old = shared_memory.SharedMemory(create=False, size=array.nbytes, name=name)
@@ -50,7 +43,6 @@
 
         shm = shared_memory.SharedMemory(create=True, size=array.nbytes, name=name)
 
->>>>>>> f78efa3a
     shm_array: np.ndarray = np.ndarray(array.shape, dtype=array.dtype, buffer=shm.buf)
     shm_array[:] = array[:]
     return shm, shm_array
@@ -293,7 +285,6 @@
 
         # Attach to existing shared memory blocks. Retry a few times to give the publisher time to start up (opening
         # connection to a camera can take a while).
-<<<<<<< HEAD
 
         self.rgb_shm = shared_memory.SharedMemory(name=rgb_name)
         self.rgb_shape_shm = shared_memory.SharedMemory(name=rgb_shape_name)
@@ -304,26 +295,6 @@
         self.read_lock_shm = shared_memory.SharedMemory(name=read_lock_name)
 
         logger.info(f'SharedMemory namespace "{self._shared_memory_namespace}" found.')
-=======
-        is_shm_found = False
-        for i in range(10):
-            try:
-                self.rgb_shm = shared_memory.SharedMemory(name=rgb_name)
-                self.rgb_shape_shm = shared_memory.SharedMemory(name=rgb_shape_name)
-                self.timestamp_shm = shared_memory.SharedMemory(name=timestamp_name)
-                self.intrinsics_shm = shared_memory.SharedMemory(name=intrinsics_name)
-                self.fps_shm = shared_memory.SharedMemory(name=fps_name)
-                is_shm_found = True
-                break
-            except FileNotFoundError:
-                logger.debug(
-                    f'SharedMemory namespace "{self._shared_memory_namespace}" not found yet, retrying in .5 seconds.'
-                )
-                time.sleep(0.5)
-
-        if not is_shm_found:
-            raise FileNotFoundError("Shared memory not found.")
->>>>>>> f78efa3a
 
         # Normally, we wouldn't have to do this unregistering. However, without it, the resource tracker incorrectly
         # destroys access to the shared memory blocks when the process is terminated. This is a known 3 year old bug
